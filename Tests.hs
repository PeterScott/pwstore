{-# LANGUAGE OverloadedStrings #-}
import Test.HUnit
import Crypto.PasswordStore
import qualified Data.ByteString.Char8 as B
import Data.ByteString.Char8 (ByteString)
import System.Random

pwh = "sha256|12|lMzlNz0XK9eiPIYPY96QCQ==|1ZJ/R3qLEF0oCBVNtvNKLwZLpXPM7bLEy/Nc6QBxWro="
pws = "sha256|14|m646oLe3PC+v+x4hGf8Ltg==|PxRNeoEp2w590olNP9JZVy9DB7gmcUJ1zgGoavYDoMA="
pww = "sha256|4|vTZ1vZezq4ljB0DemS76jg==|8m5/LfqaLDL05RaTVeZ8SpqQ3DNq7EJUwwrA/6G2+/o="

test_verifyPassword1 = verifyPassword "hunter2" pwh ~?= True
test_verifyPassword2 = verifyPassword "hunter3" pwh ~?= False
test_verifyPassword3 = verifyPassword "" pwh        ~?= False
test_verifyPassword = TestList [ "test verify 'hunter2'" ~: test_verifyPassword1
                               , "test verify 'hunter3'" ~: test_verifyPassword2
                               , "test verify ''"        ~: test_verifyPassword3
                               ]

-- Also tests strengthenPassword
test_makePassword = TestLabel "test makePassword" $ TestCase $ do
                      pw1 <- makePassword "foo bar baz" 10
                      pw2 <- makePassword "hello" 12
                      pw3 <- makePassword "password" 14
                      pw4 <- makePassword "hello" 12
                      (pw2 /= pw4) @?= True
                      verifyPassword "foo bar baz" pw1  @?= True
                      verifyPassword "not correct" pw1  @?= False
                      verifyPassword "hello" pw2        @?= True
                      verifyPassword "world" pw2        @?= False
                      verifyPassword "password" pw3     @?= True
                      verifyPassword "" pw3             @?= False
                      let pw1' = strengthenPassword pw1 11
                          pw2' = strengthenPassword pw2 13
                          pw3' = strengthenPassword pw3 8 -- Unmodified
                      passwordStrength pw1' @?= 11
                      passwordStrength pw2' @?= 13
                      passwordStrength pw3' @?= 14
                      verifyPassword "foo bar baz" pw1' @?= True
                      verifyPassword "not correct" pw1' @?= False
                      verifyPassword "hello" pw2'       @?= True
                      verifyPassword "world" pw2'       @?= False
                      verifyPassword "password" pw3'    @?= True
                      verifyPassword "" pw3'            @?= False

<<<<<<< HEAD
test_makePasswordSalt1 = makePasswordSalt "hunter2" "72cd18b5ebfe6e96" 12 ~?= pw
    where pw = "sha256|12|72cd18b5ebfe6e96|Xkki10Vus/a2SN/LgCVLTT5R30lvHSCCxH6QboV+U3E="
test_makePasswordSalt2 = makePasswordSalt "" "" 10 ~?= pw -- bad idea, but valid
    where pw = "sha256|10||cRREmXyLyhf0xtYINkDW/XPP6Vtm8CV1+JGvuschiwE="
test_makePasswordSalt3 = makePasswordSalt "foo" "bar" 14 ~?= pw
    where pw = "sha256|14|bar|LCGlNjctognANlyzRlJXEcDqpgHoLACACaFthkkUaVk="
test_makePasswordSalt = TestList [ "test make password salt 1" ~: test_makePasswordSalt1
                                 , "test make password salt 2" ~: test_makePasswordSalt2
                                 , "test make password salt 3" ~: test_makePasswordSalt3
=======
test_makePasswordSalt1 = makePasswordSalt "hunter2" (makeSalt "72cd18b5ebfe6e96") 12 ~?= pw
    where pw = "sha256|12|NzJjZDE4YjVlYmZlNmU5Ng==|M17VU2ciK8VaKyyDfVeGHS5eiLAuiStg/Y647B+Y4aE="
test_makePasswordSalt2 = makePasswordSalt "foo" (makeSalt "slithy toves") 14 ~?= pw
    where pw = "sha256|14|c2xpdGh5IHRvdmVz|wgSFKj3EH76xbjtIdIhqpWzLbBkkDmo76xjobuFuRFo="
test_makePasswordSalt = TestList [ "test make password salt 1" ~: test_makePasswordSalt1
                                 , "test make password salt 2" ~: test_makePasswordSalt2
>>>>>>> bd6c2381
                                 ]

test_passwordStrength1 = passwordStrength pwh ~?= 12
test_passwordStrength2 = passwordStrength pws ~?= 14
test_passwordStrength3 = passwordStrength pww ~?= 4
test_passwordStrength = TestList [ "test password strength 12" ~: test_passwordStrength1
                                 , "test password strength 14" ~: test_passwordStrength2
                                 , "test password strength 4"  ~: test_passwordStrength3
                                 ]

test_genSaltRandom = "test genSaltRandom" ~: testIt
<<<<<<< HEAD
    where testIt = TestList [salt1 ~?= "z0+F+uw3fh8SsyUTFAa4YQ==",
                             salt2 ~?= "tyeByF5Y9NY0ugrCR+6Ymw=="]
=======
    where testIt = TestList [show salt1 ~?= "Salt \"z0+F+uw3fh8SsyUTFAa4YQ==\"",
                             show salt2 ~?= "Salt \"tyeByF5Y9NY0ugrCR+6Ymw==\""]
>>>>>>> bd6c2381
          (salt1, g) = genSaltRandom (mkStdGen 42)
          (salt2, _) = genSaltRandom g

test_isPasswordFormatValid1 = isPasswordFormatValid pwh ~?= True
test_isPasswordFormatValid2 = isPasswordFormatValid pww ~?= True
test_isPasswordFormatValid3 = isPasswordFormatValid "foo" ~?= False
test_isPasswordFormatValid4 = isPasswordFormatValid (pww `B.append` "|foo") ~?= False
test_isPasswordFormatValid = TestList [test_isPasswordFormatValid1,
                                       test_isPasswordFormatValid2,
                                       test_isPasswordFormatValid3,
                                       test_isPasswordFormatValid4]



tests = TestList [ test_verifyPassword
                 , test_passwordStrength
                 , test_makePasswordSalt
                 , test_makePassword
                 , test_genSaltRandom
                 , test_isPasswordFormatValid
                 ]
main = runTestTT tests<|MERGE_RESOLUTION|>--- conflicted
+++ resolved
@@ -43,24 +43,12 @@
                       verifyPassword "password" pw3'    @?= True
                       verifyPassword "" pw3'            @?= False
 
-<<<<<<< HEAD
-test_makePasswordSalt1 = makePasswordSalt "hunter2" "72cd18b5ebfe6e96" 12 ~?= pw
-    where pw = "sha256|12|72cd18b5ebfe6e96|Xkki10Vus/a2SN/LgCVLTT5R30lvHSCCxH6QboV+U3E="
-test_makePasswordSalt2 = makePasswordSalt "" "" 10 ~?= pw -- bad idea, but valid
-    where pw = "sha256|10||cRREmXyLyhf0xtYINkDW/XPP6Vtm8CV1+JGvuschiwE="
-test_makePasswordSalt3 = makePasswordSalt "foo" "bar" 14 ~?= pw
-    where pw = "sha256|14|bar|LCGlNjctognANlyzRlJXEcDqpgHoLACACaFthkkUaVk="
-test_makePasswordSalt = TestList [ "test make password salt 1" ~: test_makePasswordSalt1
-                                 , "test make password salt 2" ~: test_makePasswordSalt2
-                                 , "test make password salt 3" ~: test_makePasswordSalt3
-=======
 test_makePasswordSalt1 = makePasswordSalt "hunter2" (makeSalt "72cd18b5ebfe6e96") 12 ~?= pw
     where pw = "sha256|12|NzJjZDE4YjVlYmZlNmU5Ng==|M17VU2ciK8VaKyyDfVeGHS5eiLAuiStg/Y647B+Y4aE="
 test_makePasswordSalt2 = makePasswordSalt "foo" (makeSalt "slithy toves") 14 ~?= pw
     where pw = "sha256|14|c2xpdGh5IHRvdmVz|wgSFKj3EH76xbjtIdIhqpWzLbBkkDmo76xjobuFuRFo="
 test_makePasswordSalt = TestList [ "test make password salt 1" ~: test_makePasswordSalt1
                                  , "test make password salt 2" ~: test_makePasswordSalt2
->>>>>>> bd6c2381
                                  ]
 
 test_passwordStrength1 = passwordStrength pwh ~?= 12
@@ -72,13 +60,8 @@
                                  ]
 
 test_genSaltRandom = "test genSaltRandom" ~: testIt
-<<<<<<< HEAD
-    where testIt = TestList [salt1 ~?= "z0+F+uw3fh8SsyUTFAa4YQ==",
-                             salt2 ~?= "tyeByF5Y9NY0ugrCR+6Ymw=="]
-=======
     where testIt = TestList [show salt1 ~?= "Salt \"z0+F+uw3fh8SsyUTFAa4YQ==\"",
                              show salt2 ~?= "Salt \"tyeByF5Y9NY0ugrCR+6Ymw==\""]
->>>>>>> bd6c2381
           (salt1, g) = genSaltRandom (mkStdGen 42)
           (salt2, _) = genSaltRandom g
 
